--- conflicted
+++ resolved
@@ -3,11 +3,6 @@
 import numpy as np
 
 class DepthMap():
-<<<<<<< HEAD
-    
-=======
-
->>>>>>> f6bc8da7
     def __init__(self,filename):
         # call method to read
         self.filename = filename
@@ -27,14 +22,8 @@
     
     def calc_maskdepth(self, maskgals, ra, dec, mpc_scale):
         # compute ra and dec based on maskgals
-<<<<<<< HEAD
         # ras = ra + (maskgals['X']/(mpc_scale*3600.))/np.cos(dec*np.pi/180.)
         # decs = dec + maskgals['Y']/(mpc_scale*3600.)
-=======
-        ras = ra + (maskgals['X']/(mpc_scale*3600.))/np.cos(dec*np.pi/180.)
-        decs = dec + maskgals['Y']/(mpc_scale*3600.)
->>>>>>> f6bc8da7
-
         # theta = (90.0 - decs)*np.pi/180.
         # phi = ras*np.pi/180.
 
